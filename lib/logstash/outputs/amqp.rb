--- conflicted
+++ resolved
@@ -31,12 +31,8 @@
   config :name, :validate => :string, :required => true
 
   # Key to route to by default. Defaults to 'logstash'
-  # This key setting is ignored for topic exchanges.
-<<<<<<< HEAD
   #
-  # If you don't know what this setting is for, leave it default.
-=======
->>>>>>> 181763c4
+  # * Routing keys are ignored on topic exchanges.
   config :key, :validate => :string, :default => "logstash"
 
   # The vhost to use
